bapcod_path = get(ENV, "BAPCOD_RCSP_LIB", "")

## ccall redef
macro bcm_ccall(func, args...)
    f = "bcInterfaceModel_$(func)"
    args = map(esc, args)
    return quote
        ccall(($f, $bapcod_path), $(args...))
    end
end

macro bcr_ccall(func, args...)
    f = "bcRCSP_$(func)"
    args = map(esc, args)
    return quote
        ccall(($f, $bapcod_path), $(args...))
    end
end

macro bcs_ccall(func, args...)
    f = "bcInterfaceSolve_$(func)"
    args = map(esc, args)
    return quote
        ccall(($f, $bapcod_path), $(args...))
    end
end

macro bcsol_ccall(func, args...)
    f = "bcSolution_$(func)"
    args = map(esc, args)
    return quote
        ccall(($f, $bapcod_path), $(args...))
    end
end

function new!(
    param_file::String,
    print_param::Bool,
    int_obj::Bool,
    int_valued_bound::Bool,
    argc::Integer,
    argv::Array{String,1},
)
    @bcm_ccall(
        "new",
        Ptr{Cvoid},
        (Ptr{UInt8}, UInt8, UInt8, UInt8, Cint, Ptr{Ptr{UInt8}}),
        param_file,
        print_param,
        int_obj,
        int_valued_bound,
        Cint(argc),
        argv
    )
end

function init_model!(modelptr::Ptr{Cvoid}, nbrows::Integer, nbcols::Integer)
    @bcm_ccall(
        "initModel", Cvoid, (Ptr{Cvoid}, Cint, Cint), modelptr, Cint(nbrows), Cint(nbcols)
    )
end

function set_art_cost_value!(mptr::Ptr{Cvoid}, acv::Float64)
    @bcm_ccall("setArtCostValue", Cvoid, (Ptr{Cvoid}, Cdouble), mptr, Cdouble(acv))
end

function set_obj_ub!(mptr::Ptr{Cvoid}, ub::Float64)
    @bcm_ccall("setObjUb", Cvoid, (Ptr{Cvoid}, Cdouble), mptr, Cdouble(ub))
end

function register_sub_problem!(mptr::Ptr{Cvoid}, subproblemtype::Cint, spmid::Vector{Cint})
    @bcm_ccall(
        "registerSubProblem",
        Cint,
        (Ptr{Cvoid}, Cint, Ptr{Cint}),
        mptr,
        subproblemtype,
        spmid
    )
end

function sptype_to_int(sp_type::Symbol)
    if sp_type == :MIP
        return 0
    elseif sp_type == :DW_MASTER || sp_type == :B_MASTER
        return 1
    elseif sp_type == :DW_SP
        return 2
    elseif sp_type == :B_SP
        return 3
    elseif sp_type == :ALL
        return 4
    else
        error(
            "Cannot recognize problem type : $sp_type. It must be :DW_MASTER or :DW_SP for Dantzig-Wolfe decomposition and :B_MASTER or :B_SP for Benders decomposition.",
        )
    end
end

function toArray(a)
    if isa(a, Integer)
        return [a]
    end
    arr = Vector{Int}()
    for i in a
        arr = vcat(arr, toArray(i))
    end
    return arr
end

# CHECK: acho que nao precisamos disso
function createMultiIndex(array_mid::Vector{Cint}, array::Vector{Int})
    length_array = length(array)
    length_array_mid = length(array_mid)
    (length(array) > 8) &&
        error("BaPCod does not support multi-index with more than 8 indices.")
    for i in 1:length_array_mid
        if i <= length_array
            array_mid[i] = array[i]
        else
            array_mid[i] = (i == 1) ? 0 : -1
        end
    end
end

function from_index_to_BaPCodindex(id, array_mid::Vector{Cint})
    createMultiIndex(array_mid, toArray(id))
end

function c_register_subproblems(mptr::Ptr{Cvoid}, spids)
    for (spid, sptype) in spids
        spmid = Array{Cint,1}(undef, 8)
        from_index_to_BaPCodindex(spid, spmid)
        subproblemtype = Cint(sptype_to_int(sptype))
        register_sub_problem!(mptr, subproblemtype, spmid)
    end
end

function register_var!(
    mptr::Ptr{Cvoid},
    name::Symbol,
    column_id::Integer,
    sp_type::Integer,
    sp_mid::Vector{Cint},
    var_mid::Vector{Cint},
)
    @bcm_ccall(
        "registerVar",
        Cint,
        (Ptr{Cvoid}, Ptr{Cchar}, Cint, Cint, Ptr{Cint}, Ptr{Cint}),
        mptr,
        name,
        Cint(column_id),
        sp_type,
        sp_mid,
        var_mid
    )
end

function init_vars!(
    mptr::Ptr{Cvoid},
    l::Vector{Cdouble},
    u::Vector{Cdouble},
    c::Vector{Cdouble},
    t::Vector{Cchar},
)
    @bcm_ccall(
        "initVars",
        Cvoid,
        (Ptr{Cvoid}, Ptr{Cdouble}, Ptr{Cdouble}, Ptr{Cdouble}),
        mptr,
        l,
        u,
        c
    )
    @bcm_ccall("setVarType", Cint, (Ptr{Cvoid}, Ptr{Cchar}, Cint), mptr, t, Cint(length(t)))
end

function c_register_vars(
    mptr::Ptr{Cvoid},
    lbs::Vector{Float64},
    ubs::Vector{Float64},
    costs::Vector{Float64},
    cols_types::Vector{Char},
    vars_decomposition,
)
    var_bcid = Array{Cint,1}(undef, 8)
    sp_bcid = Array{Cint,1}(undef, 8)

    for (column_id, (name, v_id, sp_type, sp_id)) in enumerate(vars_decomposition)
        # BaPCod needs an index
        from_index_to_BaPCodindex(v_id, var_bcid)
        from_index_to_BaPCodindex(sp_id, sp_bcid)
        # Register the variable
        register_var!(mptr, name, column_id - 1, sptype_to_int(sp_type), sp_bcid, var_bcid)
    end
    init_vars!(
        mptr,
        [Cdouble(lb) for lb in lbs],
        [Cdouble(ub) for ub in ubs],
        [Cdouble(cost) for cost in costs],
        [Cchar(t) for t in cols_types],
    )
end

function init_cstrs!(
    mptr::Ptr{Cvoid},
    starts::Vector{Cint},
    rows_id::Vector{Cint},
    nonzeros::Vector{Cdouble},
    lb::Vector{Cdouble},
    ub::Vector{Cdouble},
)
    @bcm_ccall(
        "initCstrs",
        Cint,
        (Ptr{Cvoid}, Ptr{Cint}, Ptr{Cint}, Ptr{Cdouble}, Ptr{Cdouble}, Ptr{Cdouble}),
        mptr,
        starts,
        rows_id,
        nonzeros,
        lb,
        ub
    )
end

function register_cstr!(
    mptr::Ptr{Cvoid},
    name::Symbol,
    row_id::Cint,
    sp_type::Integer,
    sp_mid::Vector{Cint},
    cstr_mid::Vector{Cint},
)
    @bcm_ccall(
        "registerCstr",
        Cint,
        (Ptr{Cvoid}, Ptr{Cchar}, Cint, Cint, Ptr{Cint}, Ptr{Cint}),
        mptr,
        string(name),
        row_id,
        sp_type,
        sp_mid,
        cstr_mid
    )
end

struct CMatrix
    starts::Array{Cint,1}
    rows_id::Array{Cint,1}
    nonzeros::Array{Cdouble,1}
end

function c_register_cstrs(
    mptr::Ptr{Cvoid},
    starts::Array{Int,1},
    rows_id::Array{Int,1},
    nonzeros::Array{Float64,1},
    lbs::Array{Float64,1},
    ubs::Array{Float64,1},
    cstrs_decomposition,
)
    cstr_bcid = Array{Cint,1}(undef, 8)
    sp_bcid = Array{Cint,1}(undef, 8)

    for (row_id, (name, c_id, sp_type, sp_id)) in enumerate(cstrs_decomposition)
        # BaPCod needs an idnex
        from_index_to_BaPCodindex(c_id, cstr_bcid)
        from_index_to_BaPCodindex(sp_id, sp_bcid)
        # Register the constraint
        register_cstr!(
            mptr, name, Cint(row_id - 1), sptype_to_int(sp_type), sp_bcid, cstr_bcid
        )
    end
    init_cstrs!(
        mptr,
        [Cint(s) for s in starts],
        [Cint(r) for r in rows_id],
        [Cdouble(nz) for nz in nonzeros],
        [Cdouble(lb) for lb in lbs],
        [Cdouble(ub) for ub in ubs],
    )
end

function sub_problem_mult!(
    mptr::Ptr{Cvoid}, mult_lb::Cint, mult_ub::Cint, sp_type::Integer, sp_bcid::Vector{Cint}
)
    @bcm_ccall(
        "subProblemMult",
        Cint,
        (Ptr{Cvoid}, Cint, Cint, Cint, Ptr{Cint}),
        mptr,
        mult_lb,
        mult_ub,
        sp_type,
        sp_bcid
    )
end

function c_set_sp_multiplicities(mptr::Ptr{Cvoid}, sp_mult)
    sp_bcid = Array{Cint,1}(undef, 8)
    for (sp_id, sp_type, mult_lb, mult_ub) in sp_mult
        from_index_to_BaPCodindex(sp_id, sp_bcid)
        status = sub_problem_mult!(
            mptr, Cint(mult_lb), Cint(mult_ub), sptype_to_int(sp_type), sp_bcid
        )
        (status != 1) && error(
            "Cannot set multiplicity on the subproblem with the index $sp_id. Make sure it exists.",
        )
    end
end

function c_add_packset_ryan_and_foster_branching(modelptr::Ptr{Cvoid}, priority::Float64)
    @bcr_ccall(
        "addPackSetRyanAndFosterBranching",
        Cint,
        (Ptr{Cvoid}, Cdouble),
        modelptr,
        Cdouble(priority)
    )
end

function c_add_elemset_resource_cons_branching(modelptr::Ptr{Cvoid}, priority::Float64)
    @bcr_ccall(
        "addElemSetResourceConsumptionBranching",
        Cint,
        (Ptr{Cvoid}, Cdouble),
        modelptr,
        Cdouble(priority)
    )
end

function set_var_priority_in_master!(
    modelptr::Ptr{Cvoid},
    varname::Symbol,
    sp_bctype::Integer,
    sp_bcid::Vector{Cint},
    priority::Cdouble,
)
    @bcm_ccall(
        "setVarPriorityInMaster",
        Cint,
        (Ptr{Cvoid}, Ptr{Cchar}, Cint, Ptr{Cint}, Cdouble),
        modelptr,
        varname,
        sp_bctype,
        sp_bcid,
        priority
    )
end

function c_vars_branching_priorities(
    modelptr::Ptr{Cvoid}, p::Vector{Tuple{Symbol,Symbol,Int,Float64}}
)
    sp_bcid = Array{Cint,1}(undef, 8)
    for (varname, sp_type, sp_id, priority) in p
        from_index_to_BaPCodindex(sp_id, sp_bcid)
        sp_bctype = sptype_to_int(sp_type)
        status = set_var_priority_in_master!(
            modelptr, varname, sp_bctype, sp_bcid, Cdouble(priority)
        )
        (status != 1) && error("Cannot set branching priority on variables named $varname.")
    end
end

function wbcr_new(
    c_model::Ptr{Cvoid},
    sp_bctype::Integer,
    sp_bcid::Vector{Cint},
    nb_nodes::Integer,
    nb_es::Integer,
    nb_ps::Integer,
    nb_cs::Integer,
)
    ptr = @bcr_ccall(
        "new",
        Ptr{Cvoid},
        (Ptr{Cvoid}, Cint, Ptr{Int}, Cint, Cint, Cint, Cint),
        c_model,
        Cint(sp_bctype),
        sp_bcid,
        Cint(nb_nodes),
        Cint(nb_es),
        Cint(nb_ps),
        Cint(nb_cs)
    )
end

function new_network!(
    c_model::Ptr{Cvoid},
    sp_id::Int,
    sp_type::Symbol,
    nb_nodes::Int,
    nb_es::Int,
    nb_ps::Int,
    nb_cs::Int,
)
    sp_bcid = Array{Cint,1}(undef, 8)
    from_index_to_BaPCodindex(sp_id, sp_bcid)
    sp_bctype = sptype_to_int(sp_type)
    return wbcr_new(c_model, sp_bctype, sp_bcid, nb_nodes, nb_es, nb_ps, nb_cs)
end

function wbcr_new_resource(c_net::Ptr{Cvoid}, res_id::Integer)
    status = @bcr_ccall("newResource", Cint, (Ptr{Cvoid}, Cint), c_net, Cint(res_id))
    (status != 1) && error("Cannot create resource $res_id.")
end

function wbcr_set_as_main_resource(c_net::Ptr{Cvoid}, res_id::Integer, stepvalue::Float64)
    @bcr_ccall(
        "setAsMainResource",
        Cvoid,
        (Ptr{Cvoid}, Cint, Cdouble),
        c_net,
        Cint(res_id),
        Cdouble(stepvalue)
    )
end

function wbcr_set_vertex_consumption_lb(
    c_net::Ptr{Cvoid}, n_id::Integer, res_id::Integer, lb::Float64
)
    @bcr_ccall(
        "setVertexConsumptionLB",
        Cint,
        (Ptr{Cvoid}, Cint, Cint, Cdouble),
        c_net,
        Cint(n_id),
        Cint(res_id),
        Cdouble(lb)
    )
end

function wbcr_set_vertex_consumption_ub(
    c_net::Ptr{Cvoid}, n_id::Integer, res_id::Integer, ub::Float64
)
    @bcr_ccall(
        "setVertexConsumptionUB",
        Cint,
        (Ptr{Cvoid}, Cint, Cint, Cdouble),
        c_net,
        Cint(n_id),
        Cint(res_id),
        Cdouble(ub)
    )
end

function wbcr_set_arc_consumption_lb(
    c_net::Ptr{Cvoid}, arc_id::Integer, res_id::Integer, lb::Float64
)
    @bcr_ccall(
        "setArcConsumptionLB",
        Cint,
        (Ptr{Cvoid}, Cint, Cint, Cdouble),
        c_net,
        Cint(arc_id),
        Cint(res_id),
        Cdouble(lb)
    )
end

function wbcr_set_arc_consumption_ub(
    c_net::Ptr{Cvoid}, arc_id::Integer, res_id::Integer, ub::Float64
)
    @bcr_ccall(
        "setArcConsumptionUB",
        Cint,
        (Ptr{Cvoid}, Cint, Cint, Cdouble),
        c_net,
        Cint(arc_id),
        Cint(res_id),
        Cdouble(ub)
    )
end

function wbcr_attach_elementarity_set_to_node(
    c_net::Ptr{Cvoid}, n_id::Integer, es_id::Integer
)
    @bcr_ccall(
        "attachElementaritySetToNode",
        Cint,
        (Ptr{Cvoid}, Cint, Cint),
        c_net,
        Cint(n_id),
        Cint(es_id)
    )
end

function wbcr_attach_elementarity_set_to_edge(
    c_net::Ptr{Cvoid}, edge_id::Integer, es_id::Integer
)
    @bcr_ccall(
        "attachElementaritySetToEdge",
        Cint,
        (Ptr{Cvoid}, Cint, Cint),
        c_net,
        Cint(edge_id),
        Cint(es_id)
    )
end

function wbcr_add_arc_to_mem_of_elementarity_set(
    c_net::Ptr{Cvoid}, edge_id::Integer, es_id::Integer
)
    status = @bcr_ccall(
        "addEdgeToMemOfElementaritySet",
        Cint,
        (Ptr{Cvoid}, Cint, Cint),
        c_net,
        Cint(edge_id),
        Cint(es_id)
    )
    (status != 1) && error("Cannot add arc $edge_id to memory of elementarity set $es_id.")
end

function wbcr_add_vertex_to_mem_of_elementarity_set(
    c_net::Ptr{Cvoid}, n_id::Integer, es_id::Integer
)
    status = @bcr_ccall(
        "addVertexToMemOfElementaritySet",
        Cint,
        (Ptr{Cvoid}, Cint, Cint),
        c_net,
        Cint(n_id),
        Cint(es_id)
    )
    (status != 1) && error("Cannot add vertex $n_id to memory of elementarity set $es_id.")
end

function wbcr_add_vertex_to_packing_set(c_net::Ptr{Cvoid}, n_id::Integer, ps_id::Integer)
    status = @bcr_ccall(
        "addVertexToPackingSet",
        Cint,
        (Ptr{Cvoid}, Cint, Cint),
        c_net,
        Cint(n_id),
        Cint(ps_id)
    )
end

function wbcr_add_edge_to_packing_set(c_net::Ptr{Cvoid}, edge_id::Integer, ps_id::Integer)
    status = @bcr_ccall(
        "addEdgeToPackingSet",
        Cint,
        (Ptr{Cvoid}, Cint, Cint),
        c_net,
        Cint(edge_id),
        Cint(ps_id)
    )
end

function wbcr_add_vertex_to_covering_set(c_net::Ptr{Cvoid}, n_id::Integer, cs_id::Integer)
    status = @bcr_ccall(
        "addVertexToCoveringSet",
        Cint,
        (Ptr{Cvoid}, Cint, Cint),
        c_net,
        Cint(n_id),
        Cint(cs_id)
    )
end

function wbc_add_generic_lim_mem_one_cut(c_model::Ptr{Cvoid})
    status = @bcr_ccall("addGenericLimMemOneCut", Cint, (Ptr{Cvoid},), c_model)
    (status != 1) && error("Cannot add the generic lim-mem-one-rank cut.")
end

function wbcr_add_generic_capacity_cut(c_model::Ptr{Cvoid}, max_cap::Int, dem::Vector{Int})
    cint_dem = [Cint(d) for d in dem]
    status = @bcr_ccall(
        "addGenericCapacityCut",
        Cint,
        (Ptr{Cvoid}, Cint, Ptr{Cint}, Cint, Cint, Cdouble, Cdouble, Cint),
        c_model,
        Cint(max_cap),
        cint_dem,
        Cint(length(dem)),
        Cint(0),
        3.0,
        1.0,
        Cint(-1)
    )
    (status != 1) && error("Cannot add the generic capacity cut generator.")
end

function wbcr_set_source(c_net::Ptr{Cvoid}, n_id::Integer)
    @bcr_ccall("setSource", Cint, (Ptr{Cvoid}, Cint), c_net, Cint(n_id))
end

function wbcr_set_sink(c_net::Ptr{Cvoid}, n_id::Integer)
    @bcr_ccall("setSink", Cint, (Ptr{Cvoid}, Cint), c_net, Cint(n_id))
end

function wbcr_new_arc(c_net::Ptr{Cvoid}, src::Integer, dst::Integer, cost::Float64)
    edge_id = @bcr_ccall(
        "newArc",
        Cint,
        (Ptr{Cvoid}, Cint, Cint, Cdouble),
        c_net,
        Cint(src),
        Cint(dst),
        Cdouble(cost)
    )
    return edge_id
end

function wbcr_attach_bcvar_to_arc(
    c_net::Ptr{Cvoid}, edge_id::Integer, c_model::Ptr{Cvoid}, var_col::Int, coeff::Float64
)
    @bcr_ccall(
        "attachBcVarToArc",
        Cint,
        (Ptr{Cvoid}, Cint, Ptr{Cvoid}, Cint, Cdouble),
        c_net,
        Cint(edge_id),
        c_model,
        Cint(var_col),
        Cdouble(coeff)
    )
end

function wbcr_set_edge_consumption_value(
    c_net::Ptr{Cvoid}, edge_id::Integer, res_id::Integer, value::Float64
)
    @bcr_ccall(
        "setEdgeConsumptionValue",
        Cint,
        (Ptr{Cvoid}, Cint, Cint, Cdouble),
        c_net,
        Cint(edge_id),
        Cint(res_id),
        Cdouble(value)
    )
end

function wbcr_set_as_nondisposable_resource(c_net::Ptr{Cvoid}, res_id::Integer)
    @bcr_ccall("setAsNonDisposableResource", Cvoid, (Ptr{Cvoid}, Cint), c_net, Cint(res_id))
end

function wbcr_set_special_as_nondisposable_resource(c_net::Ptr{Cvoid}, res_id::Integer)
    @bcr_ccall(
        "setSpecialResourceAsNonDisposable", Cvoid, (Ptr{Cvoid}, Cint), c_net, Cint(res_id)
    )
end

function wbcr_set_vertex_special_consumption_lb(
    c_net::Ptr{Cvoid}, n_id::Integer, res_id::Integer, lb::Float64
)
    @bcr_ccall(
        "setVertexSpecialConsumptionLB",
        Cint,
        (Ptr{Cvoid}, Cint, Cint, Cdouble),
        c_net,
        Cint(n_id),
        Cint(res_id),
        Cdouble(lb)
    )
end

function wbcr_set_vertex_special_consumption_ub(
    c_net::Ptr{Cvoid}, n_id::Integer, res_id::Integer, ub::Float64
)
    @bcr_ccall(
        "setVertexSpecialConsumptionUB",
        Cint,
        (Ptr{Cvoid}, Cint, Cint, Cdouble),
        c_net,
        Cint(n_id),
        Cint(res_id),
        Cdouble(ub)
    )
end

function wbcr_set_edge_special_consumption_value(
    c_net::Ptr{Cvoid}, edge_id::Integer, res_id::Integer, value::Float64
)
    @bcr_ccall(
        "setEdgeSpecialConsumptionValue",
        Cint,
        (Ptr{Cvoid}, Cint, Cint, Cdouble),
        c_net,
        Cint(edge_id),
        Cint(res_id),
        Cdouble(value)
    )
end

function wbcr_set_elementarity_sets_distance_matrix(
    c_net::Ptr{Cvoid}, matrix::Array{Array{Float64,1},1}, nb_es::Integer
)
    if length(matrix) != nb_es
        error("distance matrix size does not equal to the number of elementarity sets")
        for row in matrix
            if length(row) != nb_es
                error(
                    "distance matrix size does not equal to the number of elementarity sets"
                )
            end
        end
    end
    cdouble_matrix = [[Cdouble(i) for i in row] for row in matrix]
    @bcr_ccall(
        "setElemSetsDistanceMatrix",
        Cint,
        (Ptr{Cvoid}, Ptr{Ptr{Cdouble}}, Cint),
        c_net,
        cdouble_matrix,
        Cint(nb_es)
    )
end

function wbcr_create_oracle(
    c_net::Ptr{Cvoid},
    c_model::Ptr{Cvoid},
    sp_type::Integer,
    sp_id::Vector{Cint},
    save_standalone::Bool,
    standalone_filename::String,
)
    @bcr_ccall(
        "createOracle",
        Cint,
        (Ptr{Cvoid}, Ptr{Cvoid}, Cint, Ptr{Cint}, UInt8, Ptr{UInt8}),
        c_net,
        c_model,
        sp_type,
        sp_id,
        save_standalone,
        standalone_filename
    )
end

function new_oracle!(c_net::Ptr{Cvoid}, c_model::Ptr{Cvoid}, sp_type::Symbol, sp_id::Int)
    sp_bcid = Array{Cint,1}(undef, 8)
    from_index_to_BaPCodindex(sp_id, sp_bcid)
    sp_bctype = sptype_to_int(sp_type)
    wbcr_create_oracle(c_net, c_model, sp_bctype, sp_bcid, false, "")
end

function getoptimalitygaptolerance(modelptr::Ptr{Cvoid})
    ogt = Ref{Cdouble}(0.0)
    status = @bcs_ccall(
        "getOptimalityGapTolerance", Cint, (Ptr{Cvoid}, Ref{Cdouble}), modelptr, ogt
    )
    (status != 1) && error("Cannot retrieve the optimality gap tolerance.")
    return ogt[]
end

function c_optimize(modelptr::Ptr{Cvoid}, solution::Ptr{Cvoid})
    @bcs_ccall("optimize", Cvoid, (Ptr{Cvoid}, Ptr{Cvoid}), modelptr, solution)
    bestDb = getstatisticvalue(modelptr, :bcRecBestDb)
    bestInc = getstatisticvalue(modelptr, :bcRecBestInc)
    ϵ = getoptimalitygaptolerance(modelptr)
    if bestDb - ϵ <= bestInc <= bestDb + ϵ
        return :Optimal
    end
    return :UserLimit
end

function new_sol!()
    @bcsol_ccall("new", Ptr{Cvoid}, ())
end

function c_getValueOfVar(mptr::Ptr{Cvoid}, solution::Ptr{Cvoid}, colid::Int)
    value = Ref{Cdouble}(0.0)
    @bcsol_ccall(
        "getValueOfVar",
        Cint,
        (Ptr{Cvoid}, Ptr{Cvoid}, Cint, Ref{Cdouble}),
        mptr,
        solution,
        Cint(colid),
        value
    )
    return Float64(value[])
end

function c_getMultiplicity(solution::Ptr{Cvoid})
    mult = Ref{Cint}(0)
    @bcsol_ccall("getMultiplicity", Cint, (Ptr{Cvoid}, Ref{Cint}), solution, mult)
    return Int(mult[])
end

function c_getProblemFirstId(solution::Ptr{Cvoid})
    fid = @bcsol_ccall("getProblemFirstId", Cint, (Ptr{Cvoid},), solution)
    return Int(fid)
end

function c_start(solution::Ptr{Cvoid}, mptr)
    @bcsol_ccall("start", Cint, (Ptr{Cvoid}, Ptr{Cvoid}), solution, mptr)
end

function c_next(solution::Ptr{Cvoid})
    @bcsol_ccall("next", Cint, (Ptr{Cvoid},), solution)
end

function c_getArcs(solution::Ptr{Cvoid})
    nb_arcs = @bcsol_ccall("getNbNodes", Cint, (Ptr{Cvoid},), solution) - 1
    arcs_ids = [Cint(0) for _ in 1:nb_arcs]
    @bcsol_ccall(
        "getArcsIds", Cint, (Ptr{Cvoid}, Ptr{Cint}, Cint), solution, arcs_ids, nb_arcs
    )
    return [Int(aid) for aid in arcs_ids]
end

function wbcs_init_sep_routine!(
    c_model::Ptr{Cvoid}, cb_c_fct::Ptr{Cvoid}, type_cb::Char, mpb_model::Any
)
    @bcs_ccall(
        "initSepRoutine",
        Cint,
        (Ptr{Cvoid}, Ptr{Cvoid}, Any, Cchar),
        c_model,
        cb_c_fct,
        mpb_model,
        type_cb
    )
end

function mastercallback(
    solptr::Ptr{Cvoid}, userdata::Ptr{Cvoid}, cutlist::Ptr{Cvoid}, idfunctor::Cint
)
    optimizer = unsafe_pointer_to_objref(userdata)

    # set the solution to be the node relaxation solution
    if !register_solutions(optimizer, solptr)
        return nothing
    end

    # call the user callbacks
    for (_, callback_func) in optimizer.user_model.callbacks
        callback_func()
    end

    # add the cuts to the cutlist
    for (_, sepinfo) in optimizer.callbacks
        for cut in sepinfo.to_add_constrs
            # println("Adding cut: ", cut)
            vars_coeffs = Cdouble[]
            vars_idx = Cint[]
            for i in eachindex(cut.vars)
                for j in optimizer.optimizer_cols_info.uservar_to_colids[cut.vars[i]]
                    push!(vars_coeffs, Cdouble(cut.coeffs[i]))
                    push!(vars_idx, Cint(j + 1))
                end
            end
            nb_vars = Cint(length(vars_coeffs))
            if cut.sense == <=
                cut_sense = '<'
            elseif cut.sense == >=
                cut_sense = '>'
            elseif cut.sense == ==
                cut_sense = '='
            else
                error("Unknown cut sense: $(cut.sense). It must be <=, >= or ==.")
            end
            wbcs_add_sep_cut!(
                optimizer.bapcod_model,
                cutlist,
                vars_coeffs,
                vars_idx,
                nb_vars,
                Cchar(cut_sense),
                cut.rhs,
            )
        end
    end

    #clear the cuts to be added
    for cb in values(optimizer.callbacks)
        empty!(cb.to_add_constrs)
    end

    # clear de solution
    optimizer.spsols_in_sol = SpSol[]
    optimizer.unmapped_vars_in_sol = Dict{JuMP.VariableRef,Float64}()
    nothing
end

function register_lazycb!(modelptr::Ptr{Cvoid}, optimizer::Any)
    lazycb_c_fct = @cfunction(
        mastercallback, Cvoid, (Ptr{Cvoid}, Ptr{Cvoid}, Ptr{Cvoid}, Cint)
    )
    status = wbcs_init_sep_routine!(modelptr, lazycb_c_fct, 'C', optimizer)
    (status != 1) && error("Cannot initialize the lazy cut callback.")
end

function register_usercb!(modelptr::Ptr{Cvoid}, optimizer::Any)
    usercb_c_fct = @cfunction(
        mastercallback, Cvoid, (Ptr{Cvoid}, Ptr{Cvoid}, Ptr{Cvoid}, Cint)
    )
    status = wbcs_init_sep_routine!(modelptr, usercb_c_fct, 'F', optimizer)
    (status != 1) && error("Cannot initialize the user cut callback.")
end

function wbcs_add_sep_cut!(
    c_model::Ptr{Cvoid},
    cutslist::Ptr{Cvoid},
    vars_coeffs::Vector{Cdouble},
    vars_idx::Vector{Cint},
    nb_vars::Cint,
    sense::Cchar,
    rhs::Cdouble,
)
    @bcs_ccall(
        "addSepCut",
        Cint,
        (Ptr{Cvoid}, Cint, Ptr{Cvoid}, Ptr{Cdouble}, Ptr{Cint}, Cint, Cchar, Cdouble),
        c_model,
        Cint(0),
        cutslist,
        vars_coeffs,
        vars_idx,
        nb_vars,
        sense,
        rhs
    )
end

function getstatisticvalue(c_model::Ptr{Cvoid}, key::Symbol)
    @bcs_ccall("getStatisticValue", Cdouble, (Ptr{Cvoid}, Ptr{Cchar}), c_model, "$key")
end

function getstatisticcounter(c_model::Ptr{Cvoid}, key::Symbol)
    @bcs_ccall("getStatisticCounter", Clong, (Ptr{Cvoid}, Ptr{Cchar}), c_model, "$key")
end

function getstatistictime(c_model::Ptr{Cvoid}, key::Symbol)
    @bcs_ccall("getStatisticTime", Clong, (Ptr{Cvoid}, Ptr{Cchar}), c_model, "$key")
end

function getstatistic(c_model::Ptr{Cvoid}, key::Symbol)
    # Statistics available
    # Values
    bcvalues = [:bcRecBestDb, :bcRecBestInc, :bcRecRootDb, :bcRecRootInc]
    # Timers
    bctimers = [
        :bcTimeBaP,
        :bcTimeCgSpOracle,
        :bcTimeColGen,
        :bcTimeMain,
        :bcTimeMastMPsol,
        :bcTimeMastPrepareProbConfig,
        :bcTimeRedCostFixAndEnum,
        :bcTimeRoot,
        :bcTimeRootEval,
        :bcTimeSetMast,
        :bcTimeSpMPsol,
        :bcTimeSpSol,
        :bcTimeSpUpdateProb,
        :bcTimeCutSeparation,
        :bcTimeAddCutToMaster,
        :bcTimeEnumMPsol,
        :bcTimeSBphase1,
        :bcTimeSBphase2,
        :bcTimePrimalHeur,
    ]
    # Counters
    bccounters = [
        :bcCountCg,
        :bcCountCgSpSolverCall,
        :bcCountCgT1,
        :bcCountCol,
        :bcCountMastSol,
        :bcCountNodeGen,
        :bcCountNodeProc,
        :bcCountNodeTreat,
        :bcCountPrimalSolSize,
        :bcCountSpSol,
        :bcCountCutInMaster,
    ]
    (!isempty(filter(x -> x != 0, bcvalues .== key))) &&
        return getstatisticvalue(c_model, key)
    (!isempty(filter(x -> x != 0, bccounters .== key))) &&
        return getstatisticcounter(c_model, key)
    (!isempty(filter(x -> x != 0, bctimers .== key))) &&
        return getstatistictime(c_model, key)
    error("Unknown statistic $key.")
end

<<<<<<< HEAD
function get_enumerated_sp_sols(c_model::Ptr{Cvoid})
    bcsol = new_sol!()
    nbsols = Ref{Cint}(0)
    @bcsol_ccall(
        "enumerateAllColumns",
        Cint,
        (Ptr{Cvoid}, Ptr{Cvoid}, Ref{Cint}),
        c_model,
        bcsol,
        nbsols
    )
    return bcsol
=======
function register_branching_expression(c_model::Ptr{Cvoid}, name::String, priority::Float64)
    array_id = @bcm_ccall(
        "registerBranchingExpression",
        Cint,
        (Ptr{Cvoid}, Ptr{UInt8}, Cdouble),
        c_model,
        name,
        Cdouble(priority)
    )
    return Int(array_id)
end

function add_branching_expression(
    mptr::Ptr{Cvoid},
    expr_array_id::Int,
    expr_id,
    cols_ids::Vector{Int},
    cols_coeffs::Vector{Float64},
)
    expr_bcid = Array{Cint,1}(undef, 8)
    from_index_to_BaPCodindex(expr_id, expr_bcid)
    @bcm_ccall(
        "addBranchingExpression",
        Cint,
        (Ptr{Cvoid}, Cint, Ptr{Cint}, Ptr{Cint}, Ptr{Cdouble}, Cint),
        mptr,
        Cint(expr_array_id),
        expr_bcid,
        [Cint(colid) for colid in cols_ids],
        [Cdouble(coeff) for coeff in cols_coeffs],
        Cdouble(length(cols_ids))
    )
>>>>>>> 2e21f034
end<|MERGE_RESOLUTION|>--- conflicted
+++ resolved
@@ -978,7 +978,6 @@
     error("Unknown statistic $key.")
 end
 
-<<<<<<< HEAD
 function get_enumerated_sp_sols(c_model::Ptr{Cvoid})
     bcsol = new_sol!()
     nbsols = Ref{Cint}(0)
@@ -991,7 +990,8 @@
         nbsols
     )
     return bcsol
-=======
+end
+
 function register_branching_expression(c_model::Ptr{Cvoid}, name::String, priority::Float64)
     array_id = @bcm_ccall(
         "registerBranchingExpression",
@@ -1024,5 +1024,4 @@
         [Cdouble(coeff) for coeff in cols_coeffs],
         Cdouble(length(cols_ids))
     )
->>>>>>> 2e21f034
 end